--- conflicted
+++ resolved
@@ -359,7 +359,6 @@
         sensor_mac = sensor_mac.decode('ascii')
         timestamp = datetime.datetime.utcnow()
 
-<<<<<<< HEAD
         event_data = pkt.Payload[10:]
         event_type = event_data[4]
         battery = int(event_data[2] / 155 * 100)
@@ -371,12 +370,6 @@
         motion_ids = {
             0x0A: "motion",
             "states": ["inactive", "active"],
-=======
-        self.__handlers = {
-            Packet.NOTIFY_SYNC_TIME: self._OnSyncTime,
-            Packet.NOTIFY_SENSOR_ALARM: self._OnSensorAlarm,
-            Packet.NOTIFY_EVENT_LOG: self._OnEventLog,
->>>>>>> 0df40569
         }
 
         pin_ids = {0x06: "pinStart", 0x08: "pinConfirm"}
